# Dockerfile for the LIBERO benchmark.

# Build the container:
# docker build . -t libero -f examples/libero/Dockerfile

# Run the container:
# docker run --rm -it --network=host -v .:/app -v /tmp/.X11-unix:/tmp/.X11-unix:ro -e DISPLAY=$DISPLAY --gpus all libero /bin/bash

FROM nvidia/cuda:12.2.2-cudnn8-runtime-ubuntu22.04@sha256:2d913b09e6be8387e1a10976933642c73c840c0b735f0bf3c28d97fc9bc422e0
COPY --from=ghcr.io/astral-sh/uv:0.5.1 /uv /uvx /bin/

RUN apt-get update && \
    apt-get install -y \
    make \
    g++ \
    clang \
    libosmesa6-dev \
    libgl1-mesa-glx \
    libglew-dev \
    libglfw3-dev \
    libgles2-mesa-dev \
    libglib2.0-0 \
    libsm6 \
    libxrender1 \
    libxext6

WORKDIR /app

# Copy from the cache instead of linking since it's a mounted volume
ENV UV_LINK_MODE=copy

# Write the virtual environment outside of the project directory so it doesn't
# leak out of the container when we mount the application code.
ENV UV_PROJECT_ENVIRONMENT=/.venv

# Copy the requirements files so we can install dependencies.
# The rest of the project is mounted as a volume, so we don't need to rebuild on changes.
# This strategy is best for development-style usage.
COPY ./examples/libero/requirements.txt /tmp/requirements.txt
COPY ./third_party/libero/requirements.txt /tmp/requirements-libero.txt
COPY ./packages/openpi-client/pyproject.toml /tmp/openpi-client/pyproject.toml

# Install python dependencies.
RUN uv venv --python 3.8 $UV_PROJECT_ENVIRONMENT
RUN uv pip sync /tmp/requirements.txt /tmp/requirements-libero.txt /tmp/openpi-client/pyproject.toml --extra-index-url https://download.pytorch.org/whl/cu113 --index-strategy=unsafe-best-match
ENV PYTHONPATH=/app:/app/packages/openpi-client/src:/app/third_party/libero
# ENV PYTHONPATH=/app:/app/third_party/libero

# Create a default config file to avoid an input prompt from LIBERO's init script.
# https://github.com/Lifelong-Robot-Learning/LIBERO/blob/master/libero/libero/__init__.py
ENV LIBERO_CONFIG_PATH=/tmp/libero
RUN mkdir -p /tmp/libero && cat <<'EOF' > /tmp/libero/config.yaml
benchmark_root: /app/third_party/libero/libero/libero
bddl_files: /app/third_party/libero/libero/libero/bddl_files
init_states: /app/third_party/libero/libero/libero/init_files
datasets: /app/third_party/libero/libero/datasets
assets: /app/third_party/libero/libero/libero/assets
EOF

# CMD ["/bin/bash", "-c", "source /.venv/bin/activate && python examples/libero/main_rs.py"]
CMD ["/bin/bash", "-c", \
     "source /.venv/bin/activate && \
<<<<<<< HEAD
    #   echo 'Installing custom Robosuite source from /robosuite_source...' && \
    #   uv pip install --no-cache-dir -e /robosuite_source && \
    #   echo 'Installing robosuite_task_zoo dependency...' && \
    #   uv pip install --no-cache-dir -e /robosuite_task_zoo_source && \
    #   echo 'Custom Robosuite installed.' && \
      cd /app && \
      python examples/libero/main.py"]
=======
      echo 'Installing custom Robosuite source from /robosuite_source...' && \
      uv pip install --no-cache-dir -e /robosuite_source && \
      echo 'Installing robosuite_task_zoo dependency...' && \
      uv pip install --no-cache-dir -e /robosuite_task_zoo_source && \
      echo 'Custom Robosuite installed.' && \
      cd /app && \
      python examples/libero/main_rs.py"]
>>>>>>> a047124a
<|MERGE_RESOLUTION|>--- conflicted
+++ resolved
@@ -45,6 +45,7 @@
 RUN uv pip sync /tmp/requirements.txt /tmp/requirements-libero.txt /tmp/openpi-client/pyproject.toml --extra-index-url https://download.pytorch.org/whl/cu113 --index-strategy=unsafe-best-match
 ENV PYTHONPATH=/app:/app/packages/openpi-client/src:/app/third_party/libero
 # ENV PYTHONPATH=/app:/app/third_party/libero
+# ENV PYTHONPATH=/app:/app/third_party/libero
 
 # Create a default config file to avoid an input prompt from LIBERO's init script.
 # https://github.com/Lifelong-Robot-Learning/LIBERO/blob/master/libero/libero/__init__.py
@@ -60,20 +61,10 @@
 # CMD ["/bin/bash", "-c", "source /.venv/bin/activate && python examples/libero/main_rs.py"]
 CMD ["/bin/bash", "-c", \
      "source /.venv/bin/activate && \
-<<<<<<< HEAD
     #   echo 'Installing custom Robosuite source from /robosuite_source...' && \
     #   uv pip install --no-cache-dir -e /robosuite_source && \
     #   echo 'Installing robosuite_task_zoo dependency...' && \
     #   uv pip install --no-cache-dir -e /robosuite_task_zoo_source && \
     #   echo 'Custom Robosuite installed.' && \
       cd /app && \
-      python examples/libero/main.py"]
-=======
-      echo 'Installing custom Robosuite source from /robosuite_source...' && \
-      uv pip install --no-cache-dir -e /robosuite_source && \
-      echo 'Installing robosuite_task_zoo dependency...' && \
-      uv pip install --no-cache-dir -e /robosuite_task_zoo_source && \
-      echo 'Custom Robosuite installed.' && \
-      cd /app && \
-      python examples/libero/main_rs.py"]
->>>>>>> a047124a
+      python examples/libero/main.py"]