import logging

import einops
import flax.nnx as nnx
import flax.nnx.bridge as nnx_bridge
import jax
import jax.numpy as jnp
import os
# Disable JIT for debugging
os.environ['JAX_DISABLE_JIT'] = '0'
# Or use JAX config
jax.config.update('jax_disable_jit', False)

from polars import first
from typing_extensions import Literal, override

from openpi.models import model as _model
from openpi.models import pi0_config
import openpi.models.gemma as _gemma
import openpi.models.siglip as _siglip
from openpi.shared import array_typing as at

logger = logging.getLogger("openpi")


def make_attn_mask(input_mask, mask_ar):
    """Adapted from big_vision.

    Tokens can attend to valid inputs tokens which have a cumulative mask_ar
    smaller or equal to theirs. This way `mask_ar` bool[?B, N] can be used to
    setup several types of attention, for example:

      [[1 1 1 1 1 1]]: pure causal attention.

      [[0 0 0 1 1 1]]: prefix-lm attention. The first 3 tokens can attend between
          themselves and the last 3 tokens have a causal attention. The first
          entry could also be a 1 without changing behaviour.

      [[1 0 1 0 1 0 0 1 0 0]]: causal attention between 4 blocks. Tokens of a
          block can attend all previous blocks and all tokens on the same block.

    Args:
      input_mask: bool[B, N] true if its part of the input, false if padding.
      mask_ar: bool[?B, N] mask that's true where previous tokens cannot depend on
        it and false where it shares the same attention mask as the previous token.
    """
    mask_ar = jnp.broadcast_to(mask_ar, input_mask.shape)
    cumsum = jnp.cumsum(mask_ar, axis=1)
    attn_mask = cumsum[:, None, :] <= cumsum[:, :, None]
    valid_mask = input_mask[:, None, :] * input_mask[:, :, None]
    return jnp.logical_and(attn_mask, valid_mask)


@at.typecheck
def posemb_sincos(
    pos: at.Real[at.Array, " b"], embedding_dim: int, min_period: float, max_period: float
) -> at.Float[at.Array, "b {embedding_dim}"]:
    """Computes sine-cosine positional embedding vectors for scalar positions."""
    if embedding_dim % 2 != 0:
        raise ValueError(f"embedding_dim ({embedding_dim}) must be divisible by 2")

    fraction = jnp.linspace(0.0, 1.0, embedding_dim // 2)
    period = min_period * (max_period / min_period) ** fraction
    sinusoid_input = jnp.einsum(
        "i,j->ij",
        pos,
        1.0 / period * 2 * jnp.pi,
        precision=jax.lax.Precision.HIGHEST,
    )
    return jnp.concatenate([jnp.sin(sinusoid_input), jnp.cos(sinusoid_input)], axis=-1)


class Pi0(_model.BaseModel):
    def __init__(self, config: pi0_config.Pi0Config, rngs: nnx.Rngs):
        super().__init__(config.action_dim, config.action_horizon, config.max_token_len)
        self.pi05 = config.pi05
        paligemma_config = _gemma.get_config(config.paligemma_variant)
        action_expert_config = _gemma.get_config(config.action_expert_variant)
        # TODO: rewrite gemma in NNX. For now, use bridge.
        llm = nnx_bridge.ToNNX(
            _gemma.Module(
                configs=[paligemma_config, action_expert_config],
                embed_dtype=config.dtype,
                adarms=config.pi05,
            )
        )
        llm.lazy_init(rngs=rngs, method="init", use_adarms=[False, True] if config.pi05 else [False, False])
        img = nnx_bridge.ToNNX(
            _siglip.Module(
                num_classes=paligemma_config.width,
                variant="So400m/14",
                pool_type="none",
                scan=True,
                dtype_mm=config.dtype,
            )
        )
        img.lazy_init(next(iter(config.fake_obs().images.values())), train=False, rngs=rngs)
        self.PaliGemma = nnx.Dict(llm=llm, img=img)
        self.action_in_proj = nnx.Linear(config.action_dim, action_expert_config.width, rngs=rngs)
        if config.pi05:
            self.time_mlp_in = nnx.Linear(action_expert_config.width, action_expert_config.width, rngs=rngs)
            self.time_mlp_out = nnx.Linear(action_expert_config.width, action_expert_config.width, rngs=rngs)
        else:
            self.state_proj = nnx.Linear(config.action_dim, action_expert_config.width, rngs=rngs)
            self.action_time_mlp_in = nnx.Linear(2 * action_expert_config.width, action_expert_config.width, rngs=rngs)
            self.action_time_mlp_out = nnx.Linear(action_expert_config.width, action_expert_config.width, rngs=rngs)
        self.action_out_proj = nnx.Linear(action_expert_config.width, config.action_dim, rngs=rngs)

        # This attribute gets automatically set by model.train() and model.eval().
        self.deterministic = True

    @at.typecheck
    def embed_prefix(
        self, obs: _model.Observation
    ) -> tuple[at.Float[at.Array, "b s emb"], at.Bool[at.Array, "b s"], at.Bool[at.Array, " s"]]:
        input_mask = []
        ar_mask = []
        tokens = []
        # embed images
        for name in obs.images:
            image_tokens, _ = self.PaliGemma.img(obs.images[name], train=False)

            tokens.append(image_tokens)
            input_mask.append(
                einops.repeat(
                    obs.image_masks[name],
                    "b -> b s",
                    s=image_tokens.shape[1],
                )
            )
            # image tokens attend to each other
            ar_mask += [False] * image_tokens.shape[1]

        # add language (aka tokenized inputs)
        if obs.tokenized_prompt is not None:
            tokenized_inputs = self.PaliGemma.llm(obs.tokenized_prompt, method="embed")
            tokens.append(tokenized_inputs)
            input_mask.append(obs.tokenized_prompt_mask)
            # full attention between image and language inputs
            ar_mask += [False] * tokenized_inputs.shape[1]
        tokens = jnp.concatenate(tokens, axis=1)
        input_mask = jnp.concatenate(input_mask, axis=1)
        ar_mask = jnp.array(ar_mask)
        return tokens, input_mask, ar_mask

    @at.typecheck
    def embed_suffix(
        self, obs: _model.Observation, noisy_actions: _model.Actions, timestep: at.Float[at.Array, " b"]
    ) -> tuple[
        at.Float[at.Array, "b s emb"],
        at.Bool[at.Array, "b s"],
        at.Bool[at.Array, " s"],
        at.Float[at.Array, "b emb"] | None,
    ]:
        input_mask = []
        ar_mask = []
        tokens = []
        if not self.pi05:
            # add a single state token
            state_token = self.state_proj(obs.state)[:, None, :]
            tokens.append(state_token)
            input_mask.append(jnp.ones((obs.state.shape[0], 1), dtype=jnp.bool_))
            # image/language inputs do not attend to state or actions
            ar_mask += [True]

        action_tokens = self.action_in_proj(noisy_actions)
        # embed timestep using sine-cosine positional encoding with sensitivity in the range [0, 1]
        time_emb = posemb_sincos(timestep, self.action_in_proj.out_features, min_period=4e-3, max_period=4.0)
        if self.pi05:
            # time MLP (for adaRMS)
            time_emb = self.time_mlp_in(time_emb)
            time_emb = nnx.swish(time_emb)
            time_emb = self.time_mlp_out(time_emb)
            time_emb = nnx.swish(time_emb)
            action_expert_tokens = action_tokens
            adarms_cond = time_emb
        else:
            # mix timestep + action information using an MLP (no adaRMS)
            time_tokens = einops.repeat(time_emb, "b emb -> b s emb", s=self.action_horizon)
            action_time_tokens = jnp.concatenate([action_tokens, time_tokens], axis=-1)
            action_time_tokens = self.action_time_mlp_in(action_time_tokens)
            action_time_tokens = nnx.swish(action_time_tokens)
            action_time_tokens = self.action_time_mlp_out(action_time_tokens)
            action_expert_tokens = action_time_tokens
            adarms_cond = None
        tokens.append(action_expert_tokens)
        input_mask.append(jnp.ones(action_expert_tokens.shape[:2], dtype=jnp.bool_))
        # image/language/state inputs do not attend to action tokens
        ar_mask += [True] + ([False] * (self.action_horizon - 1))
        tokens = jnp.concatenate(tokens, axis=1)
        input_mask = jnp.concatenate(input_mask, axis=1)
        ar_mask = jnp.array(ar_mask)
        return tokens, input_mask, ar_mask, adarms_cond

    @override
    def compute_loss(
        self, rng: at.KeyArrayLike, observation: _model.Observation, actions: _model.Actions, *, train: bool = False
    ) -> at.Float[at.Array, "*b ah"]:
        preprocess_rng, noise_rng, time_rng = jax.random.split(rng, 3)
        observation = _model.preprocess_observation(preprocess_rng, observation, train=train)

        batch_shape = actions.shape[:-2]
        noise = jax.random.normal(noise_rng, actions.shape)
        time = jax.random.beta(time_rng, 1.5, 1, batch_shape) * 0.999 + 0.001
        time_expanded = time[..., None, None]
        x_t = time_expanded * noise + (1 - time_expanded) * actions
        u_t = noise - actions

        # one big forward pass of prefix + suffix at once
        prefix_tokens, prefix_mask, prefix_ar_mask = self.embed_prefix(observation)
        suffix_tokens, suffix_mask, suffix_ar_mask, adarms_cond = self.embed_suffix(observation, x_t, time)
        input_mask = jnp.concatenate([prefix_mask, suffix_mask], axis=1)
        ar_mask = jnp.concatenate([prefix_ar_mask, suffix_ar_mask], axis=0)
        attn_mask = make_attn_mask(input_mask, ar_mask)
        positions = jnp.cumsum(input_mask, axis=1) - 1
        (prefix_out, suffix_out), _ = self.PaliGemma.llm(
            [prefix_tokens, suffix_tokens], mask=attn_mask, positions=positions, adarms_cond=[None, adarms_cond]
        )
        v_t = self.action_out_proj(suffix_out[:, -self.action_horizon :])

        return jnp.mean(jnp.square(v_t - u_t), axis=-1)

    @override
    def sample_actions(
        self,
        rng: at.KeyArrayLike,
        observation: _model.Observation,
        *,
        num_steps: int | at.Int[at.Array, ""] = 10,
<<<<<<< HEAD
        aggregation_hori_initial: int | at.Int[at.Array, ""] = 1,
        aggregation_diff_initial: int | at.Int[at.Array, ""] = 0,
=======
        noise: at.Float[at.Array, "b ah ad"] | None = None,
>>>>>>> b29f81b6
    ) -> _model.Actions:
        observation = _model.preprocess_observation(None, observation, train=False)
        # note that we use the convention more common in diffusion literature, where t=1 is noise and t=0 is the target
        # distribution. yes, this is the opposite of the pi0 paper, and I'm sorry.
        dt = -1.0 / num_steps
        batch_size = observation.state.shape[0]
        if noise is None:
            noise = jax.random.normal(rng, (batch_size, self.action_horizon, self.action_dim))

        # first fill KV cache with a forward pass of the prefix
        prefix_tokens, prefix_mask, prefix_ar_mask = self.embed_prefix(observation)
        prefix_attn_mask = make_attn_mask(prefix_mask, prefix_ar_mask)
        positions = jnp.cumsum(prefix_mask, axis=1) - 1
        (prefix_out, _), kv_cache = self.PaliGemma.llm([prefix_tokens, None], mask=prefix_attn_mask, positions=positions)
        

        def step(carry):
<<<<<<< HEAD
            def aggregate_hori_get_initial(suffix_out):
                return suffix_out[:, -self.action_horizon :][:, 0, :]
            def aggregate_hori_get_final(suffix_out):
                return suffix_out[:, -self.action_horizon :][:, -1, :]
            x_t, time, suffix_out_aggregated, track_suffix = carry
            suffix_tokens, suffix_mask, suffix_ar_mask = self.embed_suffix(
=======
            x_t, time = carry
            suffix_tokens, suffix_mask, suffix_ar_mask, adarms_cond = self.embed_suffix(
>>>>>>> b29f81b6
                observation, x_t, jnp.broadcast_to(time, batch_size)
            )
            # `suffix_attn_mask` is shape (b, suffix_len, suffix_len) indicating how the suffix tokens can attend to each
            # other
            suffix_attn_mask = make_attn_mask(suffix_mask, suffix_ar_mask)
            # `prefix_attn_mask` is shape (b, suffix_len, prefix_len) indicating how the suffix tokens can attend to the
            # prefix tokens
            prefix_attn_mask = einops.repeat(prefix_mask, "b p -> b s p", s=suffix_tokens.shape[1])
            # `combined_mask` is shape (b, suffix_len, prefix_len + suffix_len) indicating how the suffix tokens (which
            # generate the queries) can attend to the full prefix + suffix sequence (which generates the keys and values)
            full_attn_mask = jnp.concatenate([prefix_attn_mask, suffix_attn_mask], axis=-1)
            assert full_attn_mask.shape == (
                batch_size,
                suffix_tokens.shape[1],
                prefix_tokens.shape[1] + suffix_tokens.shape[1],
            )
            # `positions` is shape (b, suffix_len) indicating the positions of the suffix tokens
            positions = jnp.sum(prefix_mask, axis=-1)[:, None] + jnp.cumsum(suffix_mask, axis=-1) - 1

            (prefix_out, suffix_out), _ = self.PaliGemma.llm(
                [None, suffix_tokens],
                mask=full_attn_mask,
                positions=positions,
                kv_cache=kv_cache,
                adarms_cond=[None, adarms_cond],
            )
            assert prefix_out is None

            suffix_out_aggregated = jax.lax.cond(
                track_suffix,
                lambda: jax.lax.cond(
                    aggregation_hori_initial == 1,
                    lambda: aggregate_hori_get_initial(suffix_out),
                    lambda: aggregate_hori_get_final(suffix_out)
                ),
                # if not tracking suffix, return the aggregated suffix_out as empty array the same size as the suffix_out
                lambda: jnp.zeros_like(suffix_out[:, 0, :], dtype=suffix_out.dtype)
            )
            v_t = self.action_out_proj(suffix_out[:, -self.action_horizon :])

            # return the suffix_out collected so far and the next time step
            return x_t + dt * v_t, time + dt, suffix_out_aggregated, track_suffix

        def cond(carry):
            x_t, time, suffix_out_aggregated, track_suffix = carry
            # robust to floating-point error. Stop when there's one more step to go.
            return time >= -dt / 2
        
        # create a dummy suffix_out_aggregated to pass to the step function
        dummy_suffix_out_aggregated = jnp.zeros((batch_size, self.action_out_proj.in_features), dtype=prefix_out.dtype)

        # Use JAX conditional instead of Python if
        def run_initial_step():
            _, time, suffix_out_aggregated, _ = step((noise, 1.0, dummy_suffix_out_aggregated, True))
            x_0, _, _, _ = jax.lax.while_loop(cond, step, (noise, time, dummy_suffix_out_aggregated, False))
            return x_0, suffix_out_aggregated
        
        def run_final_step():
            x_0, _, suffix_out_aggregated, _ = jax.lax.while_loop(cond, step, (noise, 1.0, dummy_suffix_out_aggregated, True))
            return x_0, suffix_out_aggregated
        
        x_0, suffix_out_aggregated = jax.lax.cond(
            aggregation_diff_initial == 1,
            run_initial_step,
            run_final_step
        )

        # cast prefix_out and suffix_out_aggregated to the dtype of 'actions'
        return {'actions': x_0, 'prefix_out': prefix_out.astype(x_0.dtype), 'prefix_mask': prefix_mask, 'prefix_attn_mask': prefix_attn_mask, 'suffix_out_aggregated': suffix_out_aggregated.astype(x_0.dtype)}<|MERGE_RESOLUTION|>--- conflicted
+++ resolved
@@ -227,12 +227,9 @@
         observation: _model.Observation,
         *,
         num_steps: int | at.Int[at.Array, ""] = 10,
-<<<<<<< HEAD
+        noise: at.Float[at.Array, "b ah ad"] | None = None,
         aggregation_hori_initial: int | at.Int[at.Array, ""] = 1,
         aggregation_diff_initial: int | at.Int[at.Array, ""] = 0,
-=======
-        noise: at.Float[at.Array, "b ah ad"] | None = None,
->>>>>>> b29f81b6
     ) -> _model.Actions:
         observation = _model.preprocess_observation(None, observation, train=False)
         # note that we use the convention more common in diffusion literature, where t=1 is noise and t=0 is the target
@@ -250,17 +247,12 @@
         
 
         def step(carry):
-<<<<<<< HEAD
             def aggregate_hori_get_initial(suffix_out):
                 return suffix_out[:, -self.action_horizon :][:, 0, :]
             def aggregate_hori_get_final(suffix_out):
                 return suffix_out[:, -self.action_horizon :][:, -1, :]
             x_t, time, suffix_out_aggregated, track_suffix = carry
             suffix_tokens, suffix_mask, suffix_ar_mask = self.embed_suffix(
-=======
-            x_t, time = carry
-            suffix_tokens, suffix_mask, suffix_ar_mask, adarms_cond = self.embed_suffix(
->>>>>>> b29f81b6
                 observation, x_t, jnp.broadcast_to(time, batch_size)
             )
             # `suffix_attn_mask` is shape (b, suffix_len, suffix_len) indicating how the suffix tokens can attend to each
