--- conflicted
+++ resolved
@@ -83,17 +83,14 @@
         dir="gs://openpi-assets/checkpoints/pi05_droid",
     ),
     EnvMode.LIBERO: Checkpoint(
-<<<<<<< HEAD
-        config="pi0_libero",
-        dir="gs://openpi-assets/checkpoints/pi0_libero",
+        #config="pi0_libero",
+        #dir="gs://openpi-assets/checkpoints/pi0_libero",
         sample_kwargs={
             "aggregation_hori_initial": 1,  # Use initial aggregation for the first action in the horizon
             "aggregation_diff_initial": 0,  # Use final aggregation for the last action in the horizon
-        }
-=======
+        },
         config="pi05_libero",
         dir="gs://openpi-assets/checkpoints/pi05_libero",
->>>>>>> b29f81b6
     ),
 }
 
